--- conflicted
+++ resolved
@@ -913,8 +913,6 @@
         );
     }
 
-<<<<<<< HEAD
-=======
     public void testDetectReasonToRebalanceModels_GivenOutdatedAssignments() {
         String modelId = "model-1";
         String mlNodeId = "ml-node-1";
@@ -947,7 +945,6 @@
         );
     }
 
->>>>>>> 9e9f19bc
     public void testDetectReasonToRebalanceModels_GivenMultipleMlJobsStopped() {
         String modelId = "model-1";
         String mlNodeId = "ml-node-1";
