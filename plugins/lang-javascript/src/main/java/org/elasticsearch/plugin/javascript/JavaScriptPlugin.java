/*
 * Licensed to Elasticsearch under one or more contributor
 * license agreements. See the NOTICE file distributed with
 * this work for additional information regarding copyright
 * ownership. Elasticsearch licenses this file to you under
 * the Apache License, Version 2.0 (the "License"); you may
 * not use this file except in compliance with the License.
 * You may obtain a copy of the License at
 *
 *    http://www.apache.org/licenses/LICENSE-2.0
 *
 * Unless required by applicable law or agreed to in writing,
 * software distributed under the License is distributed on an
 * "AS IS" BASIS, WITHOUT WARRANTIES OR CONDITIONS OF ANY
 * KIND, either express or implied.  See the License for the
 * specific language governing permissions and limitations
 * under the License.
 */

package org.elasticsearch.plugin.javascript;

import org.elasticsearch.common.settings.Settings;
import org.elasticsearch.plugins.Plugin;
import org.elasticsearch.plugins.ScriptPlugin;
import org.elasticsearch.script.ScriptEngineRegistry;
import org.elasticsearch.script.ScriptEngineService;
import org.elasticsearch.script.ScriptModule;
import org.elasticsearch.script.javascript.JavaScriptScriptEngineService;

/**
 *
 */
public class JavaScriptPlugin extends Plugin implements ScriptPlugin {

    static {
        // install rhino policy on plugin init
        JavaScriptScriptEngineService.init();
    }

<<<<<<< HEAD
    public void onModule(ScriptModule module) {
        module.addScriptEngine(new ScriptEngineRegistry.ScriptEngineRegistration(JavaScriptScriptEngineService.class, JavaScriptScriptEngineService.NAME));
=======
    @Override
    public String name() {
        return "lang-javascript";
    }

    @Override
    public String description() {
        return "JavaScript plugin allowing to add javascript scripting support";
    }

    @Override
    public ScriptEngineService getScriptEngineService(Settings settings) {
        return new JavaScriptScriptEngineService(settings);
>>>>>>> ccad99fb
    }
}<|MERGE_RESOLUTION|>--- conflicted
+++ resolved
@@ -27,9 +27,6 @@
 import org.elasticsearch.script.ScriptModule;
 import org.elasticsearch.script.javascript.JavaScriptScriptEngineService;
 
-/**
- *
- */
 public class JavaScriptPlugin extends Plugin implements ScriptPlugin {
 
     static {
@@ -37,23 +34,8 @@
         JavaScriptScriptEngineService.init();
     }
 
-<<<<<<< HEAD
-    public void onModule(ScriptModule module) {
-        module.addScriptEngine(new ScriptEngineRegistry.ScriptEngineRegistration(JavaScriptScriptEngineService.class, JavaScriptScriptEngineService.NAME));
-=======
-    @Override
-    public String name() {
-        return "lang-javascript";
-    }
-
-    @Override
-    public String description() {
-        return "JavaScript plugin allowing to add javascript scripting support";
-    }
-
     @Override
     public ScriptEngineService getScriptEngineService(Settings settings) {
         return new JavaScriptScriptEngineService(settings);
->>>>>>> ccad99fb
     }
 }