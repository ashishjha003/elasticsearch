--- conflicted
+++ resolved
@@ -181,7 +181,7 @@
     public static final Version V_8_14_3 = new Version(8_14_03_99);
     public static final Version V_8_14_4 = new Version(8_14_04_99);
     public static final Version V_8_15_0 = new Version(8_15_00_99);
-<<<<<<< HEAD
+
     public static final Version CURRENT = V_8_15_0;
     public static final Version V_2_5_0 = new Version(2050099);
     public static final Version V_2_9_0 = new Version(2090099);
@@ -189,10 +189,7 @@
     public static final TransportVersion V_2_10_0 = new TransportVersion(2100099);
     public static final Version V_2_4_0 = new Version(2040099);
     public static final TransportVersion V_2_15_0 = new TransportVersion(2150099);
-=======
-    public static final Version V_8_16_0 = new Version(8_16_00_99);
-    public static final Version CURRENT = V_8_16_0;
->>>>>>> e1a091f1
+
 
     private static final NavigableMap<Integer, Version> VERSION_IDS;
     private static final Map<String, Version> VERSION_STRINGS;
