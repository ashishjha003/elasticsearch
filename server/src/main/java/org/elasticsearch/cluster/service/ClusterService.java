/*
 * Licensed to Elasticsearch under one or more contributor
 * license agreements. See the NOTICE file distributed with
 * this work for additional information regarding copyright
 * ownership. Elasticsearch licenses this file to you under
 * the Apache License, Version 2.0 (the "License"); you may
 * not use this file except in compliance with the License.
 * You may obtain a copy of the License at
 *
 *    http://www.apache.org/licenses/LICENSE-2.0
 *
 * Unless required by applicable law or agreed to in writing,
 * software distributed under the License is distributed on an
 * "AS IS" BASIS, WITHOUT WARRANTIES OR CONDITIONS OF ANY
 * KIND, either express or implied.  See the License for the
 * specific language governing permissions and limitations
 * under the License.
 */

package org.elasticsearch.cluster.service;

import org.elasticsearch.cluster.ClusterName;
import org.elasticsearch.cluster.ClusterState;
import org.elasticsearch.cluster.ClusterStateApplier;
import org.elasticsearch.cluster.ClusterStateListener;
import org.elasticsearch.cluster.ClusterStateTaskConfig;
import org.elasticsearch.cluster.ClusterStateTaskExecutor;
import org.elasticsearch.cluster.ClusterStateTaskListener;
import org.elasticsearch.cluster.LocalNodeMasterListener;
import org.elasticsearch.cluster.NodeConnectionsService;
import org.elasticsearch.cluster.TimeoutClusterStateListener;
import org.elasticsearch.cluster.node.DiscoveryNode;
import org.elasticsearch.cluster.routing.OperationRouting;
import org.elasticsearch.common.Nullable;
import org.elasticsearch.common.component.AbstractLifecycleComponent;
import org.elasticsearch.common.settings.ClusterSettings;
import org.elasticsearch.common.settings.Setting;
import org.elasticsearch.common.settings.Setting.Property;
import org.elasticsearch.common.settings.Settings;
import org.elasticsearch.common.unit.TimeValue;
import org.elasticsearch.threadpool.ThreadPool;

import java.util.Collections;
import java.util.Map;

public class ClusterService extends AbstractLifecycleComponent {

    private final MasterService masterService;

    private final ClusterApplierService clusterApplierService;

    public static final Setting<TimeValue> CLUSTER_SERVICE_SLOW_TASK_LOGGING_THRESHOLD_SETTING =
            Setting.positiveTimeSetting("cluster.service.slow_task_logging_threshold", TimeValue.timeValueSeconds(30),
                    Property.Dynamic, Property.NodeScope);

    private final ClusterName clusterName;

    private final OperationRouting operationRouting;

    private final ClusterSettings clusterSettings;

<<<<<<< HEAD
    public ClusterService(Settings settings, ClusterSettings clusterSettings, ThreadPool threadPool,
                          Map<String, Supplier<ClusterState.Custom>> initialClusterStateCustoms) {
        this(settings, clusterSettings, new MasterService(settings, threadPool),
            new ClusterApplierService(settings, clusterSettings, threadPool,
                () -> ClusterService.newClusterStateBuilder(settings, initialClusterStateCustoms)));
    }

    public ClusterService(Settings settings, ClusterSettings clusterSettings,
                          MasterService masterService, ClusterApplierService clusterApplierService) {
=======
    public ClusterService(Settings settings, ClusterSettings clusterSettings, ThreadPool threadPool) {
>>>>>>> dce72c79
        super(settings);
        this.masterService = masterService;
        this.operationRouting = new OperationRouting(settings, clusterSettings);
        this.clusterSettings = clusterSettings;
        this.clusterName = ClusterName.CLUSTER_NAME_SETTING.get(settings);
        this.clusterSettings.addSettingsUpdateConsumer(CLUSTER_SERVICE_SLOW_TASK_LOGGING_THRESHOLD_SETTING,
            this::setSlowTaskLoggingThreshold);
<<<<<<< HEAD
        this.clusterApplierService = clusterApplierService;
    }

    /**
     * Creates a new cluster state builder that is initialized with the cluster name and all initial cluster state customs.
     */
    private static ClusterState.Builder newClusterStateBuilder(Settings settings,
                                                               Map<String, Supplier<ClusterState.Custom>> initialClusterStateCustoms) {
        ClusterState.Builder builder = ClusterState.builder(ClusterName.CLUSTER_NAME_SETTING.get(settings));
        for (Map.Entry<String, Supplier<ClusterState.Custom>> entry : initialClusterStateCustoms.entrySet()) {
            builder.putCustom(entry.getKey(), entry.getValue().get());
        }
        return builder;
=======
        this.clusterApplierService = new ClusterApplierService(settings, clusterSettings, threadPool);
>>>>>>> dce72c79
    }

    private void setSlowTaskLoggingThreshold(TimeValue slowTaskLoggingThreshold) {
        masterService.setSlowTaskLoggingThreshold(slowTaskLoggingThreshold);
        clusterApplierService.setSlowTaskLoggingThreshold(slowTaskLoggingThreshold);
    }

    public synchronized void setNodeConnectionsService(NodeConnectionsService nodeConnectionsService) {
        clusterApplierService.setNodeConnectionsService(nodeConnectionsService);
    }

    @Override
    protected synchronized void doStart() {
        clusterApplierService.start();
        masterService.start();
    }

    @Override
    protected synchronized void doStop() {
        masterService.stop();
        clusterApplierService.stop();
    }

    @Override
    protected synchronized void doClose() {
        masterService.close();
        clusterApplierService.close();
    }

    /**
     * The local node.
     */
    public DiscoveryNode localNode() {
        DiscoveryNode localNode = state().getNodes().getLocalNode();
        if (localNode == null) {
            throw new IllegalStateException("No local node found. Is the node started?");
        }
        return localNode;
    }

    public OperationRouting operationRouting() {
        return operationRouting;
    }

    /**
     * The currently applied cluster state.
     * TODO: Should be renamed to appliedState / appliedClusterState
     */
    public ClusterState state() {
        return clusterApplierService.state();
    }

    /**
     * Adds a high priority applier of updated cluster states.
     */
    public void addHighPriorityApplier(ClusterStateApplier applier) {
        clusterApplierService.addHighPriorityApplier(applier);
    }

    /**
     * Adds an applier which will be called after all high priority and normal appliers have been called.
     */
    public void addLowPriorityApplier(ClusterStateApplier applier) {
        clusterApplierService.addLowPriorityApplier(applier);
    }

    /**
     * Adds a applier of updated cluster states.
     */
    public void addStateApplier(ClusterStateApplier applier) {
        clusterApplierService.addStateApplier(applier);
    }

    /**
     * Removes an applier of updated cluster states.
     */
    public void removeApplier(ClusterStateApplier applier) {
        clusterApplierService.removeApplier(applier);
    }

    /**
     * Add a listener for updated cluster states
     */
    public void addListener(ClusterStateListener listener) {
        clusterApplierService.addListener(listener);
    }

    /**
     * Removes a listener for updated cluster states.
     */
    public void removeListener(ClusterStateListener listener) {
        clusterApplierService.removeListener(listener);
    }

    /**
     * Removes a timeout listener for updated cluster states.
     */
    public void removeTimeoutListener(TimeoutClusterStateListener listener) {
        clusterApplierService.removeTimeoutListener(listener);
    }

    /**
     * Add a listener for on/off local node master events
     */
    public void addLocalNodeMasterListener(LocalNodeMasterListener listener) {
        clusterApplierService.addLocalNodeMasterListener(listener);
    }

    /**
     * Remove the given listener for on/off local master events
     */
    public void removeLocalNodeMasterListener(LocalNodeMasterListener listener) {
        clusterApplierService.removeLocalNodeMasterListener(listener);
    }

    /**
     * Adds a cluster state listener that is expected to be removed during a short period of time.
     * If provided, the listener will be notified once a specific time has elapsed.
     *
     * NOTE: the listener is not removed on timeout. This is the responsibility of the caller.
     */
    public void addTimeoutListener(@Nullable final TimeValue timeout, final TimeoutClusterStateListener listener) {
        clusterApplierService.addTimeoutListener(timeout, listener);
    }

    public MasterService getMasterService() {
        return masterService;
    }

    public ClusterApplierService getClusterApplierService() {
        return clusterApplierService;
    }

    public static boolean assertClusterOrMasterStateThread() {
        assert Thread.currentThread().getName().contains(ClusterApplierService.CLUSTER_UPDATE_THREAD_NAME) ||
            Thread.currentThread().getName().contains(MasterService.MASTER_UPDATE_THREAD_NAME) :
            "not called from the master/cluster state update thread";
        return true;
    }

    public ClusterName getClusterName() {
        return clusterName;
    }

    public ClusterSettings getClusterSettings() {
        return clusterSettings;
    }

    public Settings getSettings() {
        return settings;
    }

    /**
     * Submits a cluster state update task; unlike {@link #submitStateUpdateTask(String, Object, ClusterStateTaskConfig,
     * ClusterStateTaskExecutor, ClusterStateTaskListener)}, submitted updates will not be batched.
     *
     * @param source     the source of the cluster state update task
     * @param updateTask the full context for the cluster state update
     *                   task
     *
     */
    public <T extends ClusterStateTaskConfig & ClusterStateTaskExecutor<T> & ClusterStateTaskListener>
        void submitStateUpdateTask(String source, T updateTask) {
        submitStateUpdateTask(source, updateTask, updateTask, updateTask, updateTask);
    }

    /**
     * Submits a cluster state update task; submitted updates will be
     * batched across the same instance of executor. The exact batching
     * semantics depend on the underlying implementation but a rough
     * guideline is that if the update task is submitted while there
     * are pending update tasks for the same executor, these update
     * tasks will all be executed on the executor in a single batch
     *
     * @param source   the source of the cluster state update task
     * @param task     the state needed for the cluster state update task
     * @param config   the cluster state update task configuration
     * @param executor the cluster state update task executor; tasks
     *                 that share the same executor will be executed
     *                 batches on this executor
     * @param listener callback after the cluster state update task
     *                 completes
     * @param <T>      the type of the cluster state update task state
     *
     */
    public <T> void submitStateUpdateTask(String source, T task,
                                          ClusterStateTaskConfig config,
                                          ClusterStateTaskExecutor<T> executor,
                                          ClusterStateTaskListener listener) {
        submitStateUpdateTasks(source, Collections.singletonMap(task, listener), config, executor);
    }

    /**
     * Submits a batch of cluster state update tasks; submitted updates are guaranteed to be processed together,
     * potentially with more tasks of the same executor.
     *
     * @param source   the source of the cluster state update task
     * @param tasks    a map of update tasks and their corresponding listeners
     * @param config   the cluster state update task configuration
     * @param executor the cluster state update task executor; tasks
     *                 that share the same executor will be executed
     *                 batches on this executor
     * @param <T>      the type of the cluster state update task state
     *
     */
    public <T> void submitStateUpdateTasks(final String source,
                                           final Map<T, ClusterStateTaskListener> tasks, final ClusterStateTaskConfig config,
                                           final ClusterStateTaskExecutor<T> executor) {
        masterService.submitStateUpdateTasks(source, tasks, config, executor);
    }
}<|MERGE_RESOLUTION|>--- conflicted
+++ resolved
@@ -59,43 +59,15 @@
 
     private final ClusterSettings clusterSettings;
 
-<<<<<<< HEAD
-    public ClusterService(Settings settings, ClusterSettings clusterSettings, ThreadPool threadPool,
-                          Map<String, Supplier<ClusterState.Custom>> initialClusterStateCustoms) {
-        this(settings, clusterSettings, new MasterService(settings, threadPool),
-            new ClusterApplierService(settings, clusterSettings, threadPool,
-                () -> ClusterService.newClusterStateBuilder(settings, initialClusterStateCustoms)));
-    }
-
-    public ClusterService(Settings settings, ClusterSettings clusterSettings,
-                          MasterService masterService, ClusterApplierService clusterApplierService) {
-=======
     public ClusterService(Settings settings, ClusterSettings clusterSettings, ThreadPool threadPool) {
->>>>>>> dce72c79
         super(settings);
-        this.masterService = masterService;
+        this.masterService = new MasterService(settings, threadPool);
         this.operationRouting = new OperationRouting(settings, clusterSettings);
         this.clusterSettings = clusterSettings;
         this.clusterName = ClusterName.CLUSTER_NAME_SETTING.get(settings);
         this.clusterSettings.addSettingsUpdateConsumer(CLUSTER_SERVICE_SLOW_TASK_LOGGING_THRESHOLD_SETTING,
             this::setSlowTaskLoggingThreshold);
-<<<<<<< HEAD
-        this.clusterApplierService = clusterApplierService;
-    }
-
-    /**
-     * Creates a new cluster state builder that is initialized with the cluster name and all initial cluster state customs.
-     */
-    private static ClusterState.Builder newClusterStateBuilder(Settings settings,
-                                                               Map<String, Supplier<ClusterState.Custom>> initialClusterStateCustoms) {
-        ClusterState.Builder builder = ClusterState.builder(ClusterName.CLUSTER_NAME_SETTING.get(settings));
-        for (Map.Entry<String, Supplier<ClusterState.Custom>> entry : initialClusterStateCustoms.entrySet()) {
-            builder.putCustom(entry.getKey(), entry.getValue().get());
-        }
-        return builder;
-=======
         this.clusterApplierService = new ClusterApplierService(settings, clusterSettings, threadPool);
->>>>>>> dce72c79
     }
 
     private void setSlowTaskLoggingThreshold(TimeValue slowTaskLoggingThreshold) {
