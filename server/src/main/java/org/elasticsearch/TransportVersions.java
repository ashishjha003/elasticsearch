--- conflicted
+++ resolved
@@ -150,12 +150,8 @@
     public static final TransportVersion ML_TRAINED_MODEL_CONFIG_PLATFORM_ADDED = def(8_507_00_0);
     public static final TransportVersion LONG_COUNT_IN_HISTOGRAM_ADDED = def(8_508_00_0);
     public static final TransportVersion INFERENCE_MODEL_SECRETS_ADDED = def(8_509_00_0);
-<<<<<<< HEAD
-    public static final TransportVersion NESTED_KNN_VECTOR_QUERY_V = def(8_510_00_0);
-
-=======
     public static final TransportVersion NODE_INFO_REQUEST_SIMPLIFIED = def(8_510_00_0);
->>>>>>> a12315f4
+    public static final TransportVersion NESTED_KNN_VECTOR_QUERY_V = def(8_511_00_0);
     /*
      * STOP! READ THIS FIRST! No, really,
      *        ____ _____ ___  ____  _        ____  _____    _    ____    _____ _   _ ___ ____    _____ ___ ____  ____ _____ _
