/*
 * Copyright Elasticsearch B.V. and/or licensed to Elasticsearch B.V. under one
 * or more contributor license agreements. Licensed under the Elastic License
 * 2.0 and the Server Side Public License, v 1; you may not use this file except
 * in compliance with, at your election, the Elastic License 2.0 or the Server
 * Side Public License, v 1.
 */

package org.elasticsearch;

import org.elasticsearch.core.Assertions;

import java.lang.reflect.Field;
import java.util.Collection;
import java.util.Collections;
import java.util.HashMap;
import java.util.Map;
import java.util.NavigableMap;
import java.util.Set;
import java.util.TreeMap;
import java.util.TreeSet;

public class TransportVersions {

    /*
     * NOTE: IntelliJ lies!
     * This map is used during class construction, referenced by the registerTransportVersion method.
     * When all the transport version constants have been registered, the map is cleared & never touched again.
     */
    static TreeSet<Integer> IDS = new TreeSet<>();

    static TransportVersion def(int id) {
        if (IDS == null) throw new IllegalStateException("The IDS map needs to be present to call this method");

        if (IDS.add(id) == false) {
            throw new IllegalArgumentException("Version id " + id + " defined twice");
        }
        if (id < IDS.last()) {
            throw new IllegalArgumentException("Version id " + id + " is not defined in the right location. Keep constants sorted");
        }
        return new TransportVersion(id);
    }

    public static final TransportVersion ZERO = def(0);
    public static final TransportVersion V_7_0_0 = def(7_00_00_99);
    public static final TransportVersion V_7_0_1 = def(7_00_01_99);
    public static final TransportVersion V_7_1_0 = def(7_01_00_99);
    public static final TransportVersion V_7_2_0 = def(7_02_00_99);
    public static final TransportVersion V_7_2_1 = def(7_02_01_99);
    public static final TransportVersion V_7_3_0 = def(7_03_00_99);
    public static final TransportVersion V_7_3_2 = def(7_03_02_99);
    public static final TransportVersion V_7_4_0 = def(7_04_00_99);
    public static final TransportVersion V_7_5_0 = def(7_05_00_99);
    public static final TransportVersion V_7_6_0 = def(7_06_00_99);
    public static final TransportVersion V_7_7_0 = def(7_07_00_99);
    public static final TransportVersion V_7_8_0 = def(7_08_00_99);
    public static final TransportVersion V_7_8_1 = def(7_08_01_99);
    public static final TransportVersion V_7_9_0 = def(7_09_00_99);
    public static final TransportVersion V_7_10_0 = def(7_10_00_99);
    public static final TransportVersion V_7_10_1 = def(7_10_01_99);
    public static final TransportVersion V_7_11_0 = def(7_11_00_99);
    public static final TransportVersion V_7_12_0 = def(7_12_00_99);
    public static final TransportVersion V_7_13_0 = def(7_13_00_99);
    public static final TransportVersion V_7_14_0 = def(7_14_00_99);
    public static final TransportVersion V_7_15_0 = def(7_15_00_99);
    public static final TransportVersion V_7_15_1 = def(7_15_01_99);
    public static final TransportVersion V_7_16_0 = def(7_16_00_99);
    public static final TransportVersion V_7_17_0 = def(7_17_00_99);
    public static final TransportVersion V_7_17_1 = def(7_17_01_99);
    public static final TransportVersion V_7_17_8 = def(7_17_08_99);
    public static final TransportVersion V_8_0_0 = def(8_00_00_99);
    public static final TransportVersion V_8_1_0 = def(8_01_00_99);
    public static final TransportVersion V_8_2_0 = def(8_02_00_99);
    public static final TransportVersion V_8_3_0 = def(8_03_00_99);
    public static final TransportVersion V_8_4_0 = def(8_04_00_99);
    public static final TransportVersion V_8_5_0 = def(8_05_00_99);
    public static final TransportVersion V_8_6_0 = def(8_06_00_99);
    public static final TransportVersion V_8_6_1 = def(8_06_01_99);
    public static final TransportVersion V_8_7_0 = def(8_07_00_99);
    public static final TransportVersion V_8_7_1 = def(8_07_01_99);
    public static final TransportVersion V_8_8_0 = def(8_08_00_99);
    public static final TransportVersion V_8_8_1 = def(8_08_01_99);
    /*
     * READ THE COMMENT BELOW THIS BLOCK OF DECLARATIONS BEFORE ADDING NEW TRANSPORT VERSIONS
     * Detached transport versions added below here.
     */
    public static final TransportVersion V_8_500_020 = def(8_500_020);
    public static final TransportVersion V_8_500_021 = def(8_500_021);
    public static final TransportVersion V_8_500_022 = def(8_500_022);
    public static final TransportVersion V_8_500_023 = def(8_500_023);
    public static final TransportVersion V_8_500_024 = def(8_500_024);
    public static final TransportVersion V_8_500_025 = def(8_500_025);
    public static final TransportVersion V_8_500_026 = def(8_500_026);
    public static final TransportVersion V_8_500_027 = def(8_500_027);
    public static final TransportVersion V_8_500_028 = def(8_500_028);
    public static final TransportVersion V_8_500_029 = def(8_500_029);
    public static final TransportVersion V_8_500_030 = def(8_500_030);
    public static final TransportVersion V_8_500_031 = def(8_500_031);
    public static final TransportVersion V_8_500_032 = def(8_500_032);
    public static final TransportVersion V_8_500_033 = def(8_500_033);
    public static final TransportVersion V_8_500_034 = def(8_500_034);
    public static final TransportVersion V_8_500_035 = def(8_500_035);
    public static final TransportVersion V_8_500_036 = def(8_500_036);
    public static final TransportVersion V_8_500_037 = def(8_500_037);
    public static final TransportVersion V_8_500_038 = def(8_500_038);
    public static final TransportVersion V_8_500_039 = def(8_500_039);
    public static final TransportVersion V_8_500_040 = def(8_500_040);
    public static final TransportVersion V_8_500_041 = def(8_500_041);
    public static final TransportVersion V_8_500_042 = def(8_500_042);
    public static final TransportVersion V_8_500_043 = def(8_500_043);
    public static final TransportVersion V_8_500_044 = def(8_500_044);
    public static final TransportVersion V_8_500_045 = def(8_500_045);
    public static final TransportVersion V_8_500_046 = def(8_500_046);
    public static final TransportVersion V_8_500_047 = def(8_500_047);
    public static final TransportVersion V_8_500_048 = def(8_500_048);
    public static final TransportVersion V_8_500_049 = def(8_500_049);
    public static final TransportVersion V_8_500_050 = def(8_500_050);
    public static final TransportVersion V_8_500_051 = def(8_500_051);
    public static final TransportVersion V_8_500_052 = def(8_500_052);
    public static final TransportVersion V_8_500_053 = def(8_500_053);
    public static final TransportVersion V_8_500_054 = def(8_500_054);
    public static final TransportVersion V_8_500_055 = def(8_500_055);
    public static final TransportVersion V_8_500_056 = def(8_500_056);
    public static final TransportVersion V_8_500_057 = def(8_500_057);
    public static final TransportVersion V_8_500_058 = def(8_500_058);
    public static final TransportVersion V_8_500_059 = def(8_500_059);
    public static final TransportVersion V_8_500_060 = def(8_500_060);
    public static final TransportVersion V_8_500_061 = def(8_500_061);
    public static final TransportVersion V_8_500_062 = def(8_500_062);
    public static final TransportVersion V_8_500_063 = def(8_500_063);
    public static final TransportVersion V_8_500_064 = def(8_500_064);
    public static final TransportVersion V_8_500_065 = def(8_500_065);
    public static final TransportVersion V_8_500_066 = def(8_500_066);
    public static final TransportVersion SEARCH_RESP_SKIP_UNAVAILABLE_ADDED = def(8_500_067);
    public static final TransportVersion ML_TRAINED_MODEL_FINISH_PENDING_WORK_ADDED = def(8_500_068);
    public static final TransportVersion SEARCH_APP_INDICES_REMOVED = def(8_500_069);
    public static final TransportVersion GENERIC_NAMED_WRITABLE_ADDED = def(8_500_070);
    public static final TransportVersion PINNED_QUERY_OPTIONAL_INDEX = def(8_500_071);
    public static final TransportVersion SHARD_SIZE_PRIMARY_TERM_GEN_ADDED = def(8_500_072);
    public static final TransportVersion COMPAT_VERSIONS_MAPPING_VERSION_ADDED = def(8_500_073);
    public static final TransportVersion V_8_500_074 = def(8_500_074);
    public static final TransportVersion NODE_INFO_INDEX_VERSION_ADDED = def(8_500_075);
    public static final TransportVersion FIRST_NEW_ID_LAYOUT = def(8_501_00_0);
    public static final TransportVersion COMMIT_PRIMARY_TERM_GENERATION = def(8_501_00_1);
    public static final TransportVersion WAIT_FOR_CLUSTER_STATE_IN_RECOVERY_ADDED = def(8_502_00_0);
    public static final TransportVersion RECOVERY_COMMIT_TOO_NEW_EXCEPTION_ADDED = def(8_503_00_0);
    public static final TransportVersion NODE_INFO_COMPONENT_VERSIONS_ADDED = def(8_504_00_0);
<<<<<<< HEAD
    public static final TransportVersion NESTED_KNN_VECTOR_QUERY_V = def(8_599_00_0);

=======
    public static final TransportVersion COMPACT_FIELD_CAPS_ADDED = def(8_505_00_0);
    public static final TransportVersion DATA_STREAM_RESPONSE_INDEX_PROPERTIES = def(8_506_00_0);
    public static final TransportVersion ML_TRAINED_MODEL_CONFIG_PLATFORM_ADDED = def(8_507_00_0);
    public static final TransportVersion LONG_COUNT_IN_HISTOGRAM_ADDED = def(8_508_00_0);
    public static final TransportVersion INFERENCE_MODEL_SECRETS_ADDED = def(8_509_00_0);
>>>>>>> 33fd7e6f
    /*
     * STOP! READ THIS FIRST! No, really,
     *        ____ _____ ___  ____  _        ____  _____    _    ____    _____ _   _ ___ ____    _____ ___ ____  ____ _____ _
     *       / ___|_   _/ _ \|  _ \| |      |  _ \| ____|  / \  |  _ \  |_   _| | | |_ _/ ___|  |  ___|_ _|  _ \/ ___|_   _| |
     *       \___ \ | || | | | |_) | |      | |_) |  _|   / _ \ | | | |   | | | |_| || |\___ \  | |_   | || |_) \___ \ | | | |
     *        ___) || || |_| |  __/|_|      |  _ <| |___ / ___ \| |_| |   | | |  _  || | ___) | |  _|  | ||  _ < ___) || | |_|
     *       |____/ |_| \___/|_|   (_)      |_| \_\_____/_/   \_\____/    |_| |_| |_|___|____/  |_|   |___|_| \_\____/ |_| (_)
     *
     * A new transport version should be added EVERY TIME a change is made to the serialization protocol of one or more classes. Each
     * transport version should only be used in a single merged commit (apart from the BwC versions copied from o.e.Version, ≤V_8_8_1).
     *
     * ADDING A TRANSPORT VERSION
     * To add a new transport version, add a new constant at the bottom of the list, above this comment. Don't add other lines,
     * comments, etc. The version id has the following layout:
     *
     * M_NNN_SS_P
     *
     * M - The major version of Elasticsearch
     * NNN - The server version part
     * SS - The serverless version part. It should always be 00 here, it is used by serverless only.
     * P - The patch version part
     *
     * To determine the id of the next TransportVersion constant, do the following:
     * - Use the same major version, unless bumping majors
     * - Bump the server version part by 1, unless creating a patch version
     * - Leave the serverless part as 00
     * - Bump the patch part if creating a patch version
     *
     * If a patch version is created, it should be placed sorted among the other existing constants.
     *
     * REVERTING A TRANSPORT VERSION
     *
     * If you revert a commit with a transport version change, you MUST ensure there is a NEW transport version representing the reverted
     * change. DO NOT let the transport version go backwards, it must ALWAYS be incremented.
     *
     * DETERMINING TRANSPORT VERSIONS FROM GIT HISTORY
     *
     * If your git checkout has the expected minor-version-numbered branches and the expected release-version tags then you can find the
     * transport versions known by a particular release ...
     *
     *     git show v8.9.1:server/src/main/java/org/elasticsearch/TransportVersions.java | grep def
     *
     * ... or by a particular branch ...
     *
     *     git show 8.10:server/src/main/java/org/elasticsearch/TransportVersions.java | grep def
     *
     * ... and you can see which versions were added in between two versions too ...
     *
     *     git diff 8.10..main -- server/src/main/java/org/elasticsearch/TransportVersions.java
     */

    /**
     * Reference to the earliest compatible transport version to this version of the codebase.
     * This should be the transport version used by the highest minor version of the previous major.
     */
    public static final TransportVersion MINIMUM_COMPATIBLE = V_7_17_0;

    /**
     * Reference to the minimum transport version that can be used with CCS.
     * This should be the transport version used by the previous minor release.
     */
    public static final TransportVersion MINIMUM_CCS_VERSION = V_8_500_061;

    static final NavigableMap<Integer, TransportVersion> VERSION_IDS = getAllVersionIds(TransportVersions.class);

    // the highest transport version constant defined in this file, used as a fallback for TransportVersion.current()
    static final TransportVersion LATEST_DEFINED;
    static {
        LATEST_DEFINED = VERSION_IDS.lastEntry().getValue();

        // see comment on IDS field
        // now we're registered all the transport versions, we can clear the map
        IDS = null;
    }

    public static NavigableMap<Integer, TransportVersion> getAllVersionIds(Class<?> cls) {
        Map<Integer, String> versionIdFields = new HashMap<>();
        NavigableMap<Integer, TransportVersion> builder = new TreeMap<>();

        Set<String> ignore = Set.of("ZERO", "CURRENT", "MINIMUM_COMPATIBLE", "MINIMUM_CCS_VERSION");

        for (Field declaredField : cls.getFields()) {
            if (declaredField.getType().equals(TransportVersion.class)) {
                String fieldName = declaredField.getName();
                if (ignore.contains(fieldName)) {
                    continue;
                }

                TransportVersion version;
                try {
                    version = (TransportVersion) declaredField.get(null);
                } catch (IllegalAccessException e) {
                    throw new AssertionError(e);
                }
                builder.put(version.id(), version);

                if (Assertions.ENABLED) {
                    // check the version number is unique
                    var sameVersionNumber = versionIdFields.put(version.id(), fieldName);
                    assert sameVersionNumber == null
                        : "Versions ["
                            + sameVersionNumber
                            + "] and ["
                            + fieldName
                            + "] have the same version number ["
                            + version.id()
                            + "]. Each TransportVersion should have a different version number";
                }
            }
        }

        return Collections.unmodifiableNavigableMap(builder);
    }

    static Collection<TransportVersion> getAllVersions() {
        return VERSION_IDS.values();
    }

    // no instance
    private TransportVersions() {}
}<|MERGE_RESOLUTION|>--- conflicted
+++ resolved
@@ -145,16 +145,13 @@
     public static final TransportVersion WAIT_FOR_CLUSTER_STATE_IN_RECOVERY_ADDED = def(8_502_00_0);
     public static final TransportVersion RECOVERY_COMMIT_TOO_NEW_EXCEPTION_ADDED = def(8_503_00_0);
     public static final TransportVersion NODE_INFO_COMPONENT_VERSIONS_ADDED = def(8_504_00_0);
-<<<<<<< HEAD
-    public static final TransportVersion NESTED_KNN_VECTOR_QUERY_V = def(8_599_00_0);
-
-=======
     public static final TransportVersion COMPACT_FIELD_CAPS_ADDED = def(8_505_00_0);
     public static final TransportVersion DATA_STREAM_RESPONSE_INDEX_PROPERTIES = def(8_506_00_0);
     public static final TransportVersion ML_TRAINED_MODEL_CONFIG_PLATFORM_ADDED = def(8_507_00_0);
     public static final TransportVersion LONG_COUNT_IN_HISTOGRAM_ADDED = def(8_508_00_0);
     public static final TransportVersion INFERENCE_MODEL_SECRETS_ADDED = def(8_509_00_0);
->>>>>>> 33fd7e6f
+    public static final TransportVersion NESTED_KNN_VECTOR_QUERY_V = def(8_510_00_0);
+
     /*
      * STOP! READ THIS FIRST! No, really,
      *        ____ _____ ___  ____  _        ____  _____    _    ____    _____ _   _ ___ ____    _____ ___ ____  ____ _____ _
