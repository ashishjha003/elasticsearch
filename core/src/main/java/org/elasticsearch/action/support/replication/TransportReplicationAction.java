--- conflicted
+++ resolved
@@ -801,10 +801,6 @@
     protected IndexShardReference getIndexShardReferenceOnPrimary(ShardId shardId, Request request) {
         IndexService indexService = indicesService.indexServiceSafe(shardId.getIndex());
         IndexShard indexShard = indexService.getShard(shardId.id());
-<<<<<<< HEAD
-        IndexShardReference ref = IndexShardReferenceImpl.createOnPrimary(indexShard);
-        return ref;
-=======
         // we may end up here if the cluster state used to route the primary is so stale that the underlying
         // index shard was replaced with a replica. For example - in a two node cluster, if the primary fails
         // the replica will take over and a replica will be assigned to the first node.
@@ -812,7 +808,6 @@
             throw new RetryOnPrimaryException(indexShard.shardId(), "actual shard is not a primary " +  indexShard.routingEntry());
         }
         return IndexShardReferenceImpl.createOnPrimary(indexShard);
->>>>>>> 48b4f086
     }
 
     /**
